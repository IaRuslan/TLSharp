<<<<<<< HEAD
﻿<?xml version="1.0" encoding="utf-8"?>
<Project ToolsVersion="14.0" DefaultTargets="Build" xmlns="http://schemas.microsoft.com/developer/msbuild/2003">
  <Import Project="$(MSBuildExtensionsPath)\$(MSBuildToolsVersion)\Microsoft.Common.props" Condition="Exists('$(MSBuildExtensionsPath)\$(MSBuildToolsVersion)\Microsoft.Common.props')" />
  <PropertyGroup>
    <Configuration Condition=" '$(Configuration)' == '' ">Debug</Configuration>
    <Platform Condition=" '$(Platform)' == '' ">AnyCPU</Platform>
    <ProjectGuid>{400D2544-1CC6-4D8A-A62C-2292D9947A16}</ProjectGuid>
    <OutputType>Library</OutputType>
    <AppDesignerFolder>Properties</AppDesignerFolder>
    <RootNamespace>TLSharp.Core</RootNamespace>
    <AssemblyName>TLSharp.Core</AssemblyName>
    <TargetFrameworkVersion>v4.5.2</TargetFrameworkVersion>
    <FileAlignment>512</FileAlignment>
  </PropertyGroup>
  <PropertyGroup Condition=" '$(Configuration)|$(Platform)' == 'Debug|AnyCPU' ">
    <DebugSymbols>true</DebugSymbols>
    <DebugType>full</DebugType>
    <Optimize>false</Optimize>
    <OutputPath>bin\Debug\</OutputPath>
    <DefineConstants>DEBUG;TRACE</DefineConstants>
    <ErrorReport>prompt</ErrorReport>
    <WarningLevel>4</WarningLevel>
  </PropertyGroup>
  <PropertyGroup Condition=" '$(Configuration)|$(Platform)' == 'Release|AnyCPU' ">
    <DebugType>pdbonly</DebugType>
    <Optimize>true</Optimize>
    <OutputPath>bin\Release\</OutputPath>
    <DefineConstants>TRACE</DefineConstants>
    <ErrorReport>prompt</ErrorReport>
    <WarningLevel>4</WarningLevel>
  </PropertyGroup>
  <ItemGroup>
    <Reference Include="Ionic.ZLib, Version=2.0.0.14, Culture=neutral, processorArchitecture=MSIL">
      <HintPath>..\packages\MarkerMetro.Unity.Ionic.Zlib.2.0.0.14\lib\net35\Ionic.ZLib.dll</HintPath>
      <Private>True</Private>
    </Reference>
    <Reference Include="System" />
    <Reference Include="System.Core" />
    <Reference Include="System.Xml.Linq" />
    <Reference Include="System.Data.DataSetExtensions" />
    <Reference Include="Microsoft.CSharp" />
    <Reference Include="System.Data" />
    <Reference Include="System.Net.Http" />
    <Reference Include="System.Xml" />
  </ItemGroup>
  <ItemGroup>
    <Compile Include="Auth\Authenticator.cs" />
    <Compile Include="Auth\Step1_PQRequest.cs" />
    <Compile Include="Auth\Step2_DHExchange.cs" />
    <Compile Include="Auth\Step3_CompleteDHExchange.cs" />
    <Compile Include="MTProto\Crypto\AES.cs" />
    <Compile Include="MTProto\Crypto\AuthKey.cs" />
    <Compile Include="MTProto\Crypto\BigInteger.cs" />
    <Compile Include="MTProto\Crypto\Crc32.cs" />
    <Compile Include="MTProto\Crypto\Factorizator.cs" />
    <Compile Include="MTProto\Crypto\MD5Digest.cs" />
    <Compile Include="MTProto\Crypto\RSA.cs" />
    <Compile Include="MTProto\Crypto\Salt.cs" />
    <Compile Include="MTProto\Serializers.cs" />
    <Compile Include="Network\MtProtoPlainSender.cs" />
    <Compile Include="Network\MtProtoSender.cs" />
    <Compile Include="Network\TcpMessage.cs" />
    <Compile Include="Network\TcpTransport.cs" />
    <Compile Include="Properties\AssemblyInfo.cs" />
    <Compile Include="Requests\AckRequest.cs" />
    <Compile Include="Requests\UploadHelper.cs" />
    <Compile Include="Session.cs" />
    <Compile Include="TelegramClient.cs" />
    <Compile Include="Utils\Helpers.cs" />
  </ItemGroup>
  <ItemGroup>
    <None Include="packages.config" />
  </ItemGroup>
  <ItemGroup>
    <ProjectReference Include="..\TeleSharp.TL\TeleSharp.TL.csproj">
      <Project>{d6144517-91d2-4880-86df-e9ff5d7f383a}</Project>
      <Name>TeleSharp.TL</Name>
    </ProjectReference>
  </ItemGroup>
  <Import Project="$(MSBuildToolsPath)\Microsoft.CSharp.targets" />
  <!-- To modify your build process, add your task inside one of the targets below and uncomment it. 
       Other similar extension points exist, see Microsoft.Common.targets.
  <Target Name="BeforeBuild">
  </Target>
  <Target Name="AfterBuild">
  </Target>
  -->
=======
﻿<?xml version="1.0" encoding="utf-8"?>
<Project ToolsVersion="14.0" DefaultTargets="Build" xmlns="http://schemas.microsoft.com/developer/msbuild/2003">
  <Import Project="$(MSBuildExtensionsPath)\$(MSBuildToolsVersion)\Microsoft.Common.props" Condition="Exists('$(MSBuildExtensionsPath)\$(MSBuildToolsVersion)\Microsoft.Common.props')" />
  <PropertyGroup>
    <Configuration Condition=" '$(Configuration)' == '' ">Debug</Configuration>
    <Platform Condition=" '$(Platform)' == '' ">AnyCPU</Platform>
    <ProjectGuid>{400D2544-1CC6-4D8A-A62C-2292D9947A16}</ProjectGuid>
    <OutputType>Library</OutputType>
    <AppDesignerFolder>Properties</AppDesignerFolder>
    <RootNamespace>TLSharp.Core</RootNamespace>
    <AssemblyName>TLSharp.Core</AssemblyName>
    <TargetFrameworkVersion>v4.5</TargetFrameworkVersion>
    <FileAlignment>512</FileAlignment>
  </PropertyGroup>
  <PropertyGroup Condition=" '$(Configuration)|$(Platform)' == 'Debug|AnyCPU' ">
    <DebugSymbols>true</DebugSymbols>
    <DebugType>full</DebugType>
    <Optimize>false</Optimize>
    <OutputPath>bin\Debug\</OutputPath>
    <DefineConstants>DEBUG;TRACE</DefineConstants>
    <ErrorReport>prompt</ErrorReport>
    <WarningLevel>4</WarningLevel>
  </PropertyGroup>
  <PropertyGroup Condition=" '$(Configuration)|$(Platform)' == 'Release|AnyCPU' ">
    <DebugType>pdbonly</DebugType>
    <Optimize>true</Optimize>
    <OutputPath>bin\Release\</OutputPath>
    <DefineConstants>TRACE</DefineConstants>
    <ErrorReport>prompt</ErrorReport>
    <WarningLevel>4</WarningLevel>
  </PropertyGroup>
  <ItemGroup>
    <Reference Include="Ionic.ZLib, Version=2.0.0.14, Culture=neutral, processorArchitecture=MSIL">
      <HintPath>..\packages\MarkerMetro.Unity.Ionic.Zlib.2.0.0.14\lib\net35\Ionic.ZLib.dll</HintPath>
      <Private>True</Private>
    </Reference>
    <Reference Include="System" />
    <Reference Include="System.Core" />
    <Reference Include="System.Xml.Linq" />
    <Reference Include="System.Data.DataSetExtensions" />
    <Reference Include="Microsoft.CSharp" />
    <Reference Include="System.Data" />
    <Reference Include="System.Net.Http" />
    <Reference Include="System.Xml" />
  </ItemGroup>
  <ItemGroup>
    <Compile Include="Auth\Authenticator.cs" />
    <Compile Include="Auth\Step1_PQRequest.cs" />
    <Compile Include="Auth\Step2_DHExchange.cs" />
    <Compile Include="Auth\Step3_CompleteDHExchange.cs" />
    <Compile Include="MTProto\Crypto\AES.cs" />
    <Compile Include="MTProto\Crypto\AuthKey.cs" />
    <Compile Include="MTProto\Crypto\BigInteger.cs" />
    <Compile Include="MTProto\Crypto\Crc32.cs" />
    <Compile Include="MTProto\Crypto\Factorizator.cs" />
    <Compile Include="MTProto\Crypto\MD5Digest.cs" />
    <Compile Include="MTProto\Crypto\RSA.cs" />
    <Compile Include="MTProto\Crypto\Salt.cs" />
    <Compile Include="MTProto\Serializers.cs" />
    <Compile Include="Network\MtProtoPlainSender.cs" />
    <Compile Include="Network\MtProtoSender.cs" />
    <Compile Include="Network\TcpMessage.cs" />
    <Compile Include="Network\TcpTransport.cs" />
    <Compile Include="Properties\AssemblyInfo.cs" />
    <Compile Include="Requests\AckRequest.cs" />
    <Compile Include="Session.cs" />
    <Compile Include="TelegramClient.cs" />
    <Compile Include="Utils\Helpers.cs" />
  </ItemGroup>
  <ItemGroup>
    <None Include="packages.config" />
  </ItemGroup>
  <ItemGroup>
    <ProjectReference Include="..\TeleSharp.TL\TeleSharp.TL.csproj">
      <Project>{d6144517-91d2-4880-86df-e9ff5d7f383a}</Project>
      <Name>TeleSharp.TL</Name>
    </ProjectReference>
  </ItemGroup>
  <Import Project="$(MSBuildToolsPath)\Microsoft.CSharp.targets" />
  <!-- To modify your build process, add your task inside one of the targets below and uncomment it. 
       Other similar extension points exist, see Microsoft.Common.targets.
  <Target Name="BeforeBuild">
  </Target>
  <Target Name="AfterBuild">
  </Target>
  -->
>>>>>>> 6c541647
</Project><|MERGE_RESOLUTION|>--- conflicted
+++ resolved
@@ -1,177 +1,88 @@
-<<<<<<< HEAD
-﻿<?xml version="1.0" encoding="utf-8"?>
-<Project ToolsVersion="14.0" DefaultTargets="Build" xmlns="http://schemas.microsoft.com/developer/msbuild/2003">
-  <Import Project="$(MSBuildExtensionsPath)\$(MSBuildToolsVersion)\Microsoft.Common.props" Condition="Exists('$(MSBuildExtensionsPath)\$(MSBuildToolsVersion)\Microsoft.Common.props')" />
-  <PropertyGroup>
-    <Configuration Condition=" '$(Configuration)' == '' ">Debug</Configuration>
-    <Platform Condition=" '$(Platform)' == '' ">AnyCPU</Platform>
-    <ProjectGuid>{400D2544-1CC6-4D8A-A62C-2292D9947A16}</ProjectGuid>
-    <OutputType>Library</OutputType>
-    <AppDesignerFolder>Properties</AppDesignerFolder>
-    <RootNamespace>TLSharp.Core</RootNamespace>
-    <AssemblyName>TLSharp.Core</AssemblyName>
-    <TargetFrameworkVersion>v4.5.2</TargetFrameworkVersion>
-    <FileAlignment>512</FileAlignment>
-  </PropertyGroup>
-  <PropertyGroup Condition=" '$(Configuration)|$(Platform)' == 'Debug|AnyCPU' ">
-    <DebugSymbols>true</DebugSymbols>
-    <DebugType>full</DebugType>
-    <Optimize>false</Optimize>
-    <OutputPath>bin\Debug\</OutputPath>
-    <DefineConstants>DEBUG;TRACE</DefineConstants>
-    <ErrorReport>prompt</ErrorReport>
-    <WarningLevel>4</WarningLevel>
-  </PropertyGroup>
-  <PropertyGroup Condition=" '$(Configuration)|$(Platform)' == 'Release|AnyCPU' ">
-    <DebugType>pdbonly</DebugType>
-    <Optimize>true</Optimize>
-    <OutputPath>bin\Release\</OutputPath>
-    <DefineConstants>TRACE</DefineConstants>
-    <ErrorReport>prompt</ErrorReport>
-    <WarningLevel>4</WarningLevel>
-  </PropertyGroup>
-  <ItemGroup>
-    <Reference Include="Ionic.ZLib, Version=2.0.0.14, Culture=neutral, processorArchitecture=MSIL">
-      <HintPath>..\packages\MarkerMetro.Unity.Ionic.Zlib.2.0.0.14\lib\net35\Ionic.ZLib.dll</HintPath>
-      <Private>True</Private>
-    </Reference>
-    <Reference Include="System" />
-    <Reference Include="System.Core" />
-    <Reference Include="System.Xml.Linq" />
-    <Reference Include="System.Data.DataSetExtensions" />
-    <Reference Include="Microsoft.CSharp" />
-    <Reference Include="System.Data" />
-    <Reference Include="System.Net.Http" />
-    <Reference Include="System.Xml" />
-  </ItemGroup>
-  <ItemGroup>
-    <Compile Include="Auth\Authenticator.cs" />
-    <Compile Include="Auth\Step1_PQRequest.cs" />
-    <Compile Include="Auth\Step2_DHExchange.cs" />
-    <Compile Include="Auth\Step3_CompleteDHExchange.cs" />
-    <Compile Include="MTProto\Crypto\AES.cs" />
-    <Compile Include="MTProto\Crypto\AuthKey.cs" />
-    <Compile Include="MTProto\Crypto\BigInteger.cs" />
-    <Compile Include="MTProto\Crypto\Crc32.cs" />
-    <Compile Include="MTProto\Crypto\Factorizator.cs" />
-    <Compile Include="MTProto\Crypto\MD5Digest.cs" />
-    <Compile Include="MTProto\Crypto\RSA.cs" />
-    <Compile Include="MTProto\Crypto\Salt.cs" />
-    <Compile Include="MTProto\Serializers.cs" />
-    <Compile Include="Network\MtProtoPlainSender.cs" />
-    <Compile Include="Network\MtProtoSender.cs" />
-    <Compile Include="Network\TcpMessage.cs" />
-    <Compile Include="Network\TcpTransport.cs" />
-    <Compile Include="Properties\AssemblyInfo.cs" />
-    <Compile Include="Requests\AckRequest.cs" />
-    <Compile Include="Requests\UploadHelper.cs" />
-    <Compile Include="Session.cs" />
-    <Compile Include="TelegramClient.cs" />
-    <Compile Include="Utils\Helpers.cs" />
-  </ItemGroup>
-  <ItemGroup>
-    <None Include="packages.config" />
-  </ItemGroup>
-  <ItemGroup>
-    <ProjectReference Include="..\TeleSharp.TL\TeleSharp.TL.csproj">
-      <Project>{d6144517-91d2-4880-86df-e9ff5d7f383a}</Project>
-      <Name>TeleSharp.TL</Name>
-    </ProjectReference>
-  </ItemGroup>
-  <Import Project="$(MSBuildToolsPath)\Microsoft.CSharp.targets" />
-  <!-- To modify your build process, add your task inside one of the targets below and uncomment it. 
-       Other similar extension points exist, see Microsoft.Common.targets.
-  <Target Name="BeforeBuild">
-  </Target>
-  <Target Name="AfterBuild">
-  </Target>
-  -->
-=======
-﻿<?xml version="1.0" encoding="utf-8"?>
-<Project ToolsVersion="14.0" DefaultTargets="Build" xmlns="http://schemas.microsoft.com/developer/msbuild/2003">
-  <Import Project="$(MSBuildExtensionsPath)\$(MSBuildToolsVersion)\Microsoft.Common.props" Condition="Exists('$(MSBuildExtensionsPath)\$(MSBuildToolsVersion)\Microsoft.Common.props')" />
-  <PropertyGroup>
-    <Configuration Condition=" '$(Configuration)' == '' ">Debug</Configuration>
-    <Platform Condition=" '$(Platform)' == '' ">AnyCPU</Platform>
-    <ProjectGuid>{400D2544-1CC6-4D8A-A62C-2292D9947A16}</ProjectGuid>
-    <OutputType>Library</OutputType>
-    <AppDesignerFolder>Properties</AppDesignerFolder>
-    <RootNamespace>TLSharp.Core</RootNamespace>
-    <AssemblyName>TLSharp.Core</AssemblyName>
-    <TargetFrameworkVersion>v4.5</TargetFrameworkVersion>
-    <FileAlignment>512</FileAlignment>
-  </PropertyGroup>
-  <PropertyGroup Condition=" '$(Configuration)|$(Platform)' == 'Debug|AnyCPU' ">
-    <DebugSymbols>true</DebugSymbols>
-    <DebugType>full</DebugType>
-    <Optimize>false</Optimize>
-    <OutputPath>bin\Debug\</OutputPath>
-    <DefineConstants>DEBUG;TRACE</DefineConstants>
-    <ErrorReport>prompt</ErrorReport>
-    <WarningLevel>4</WarningLevel>
-  </PropertyGroup>
-  <PropertyGroup Condition=" '$(Configuration)|$(Platform)' == 'Release|AnyCPU' ">
-    <DebugType>pdbonly</DebugType>
-    <Optimize>true</Optimize>
-    <OutputPath>bin\Release\</OutputPath>
-    <DefineConstants>TRACE</DefineConstants>
-    <ErrorReport>prompt</ErrorReport>
-    <WarningLevel>4</WarningLevel>
-  </PropertyGroup>
-  <ItemGroup>
-    <Reference Include="Ionic.ZLib, Version=2.0.0.14, Culture=neutral, processorArchitecture=MSIL">
-      <HintPath>..\packages\MarkerMetro.Unity.Ionic.Zlib.2.0.0.14\lib\net35\Ionic.ZLib.dll</HintPath>
-      <Private>True</Private>
-    </Reference>
-    <Reference Include="System" />
-    <Reference Include="System.Core" />
-    <Reference Include="System.Xml.Linq" />
-    <Reference Include="System.Data.DataSetExtensions" />
-    <Reference Include="Microsoft.CSharp" />
-    <Reference Include="System.Data" />
-    <Reference Include="System.Net.Http" />
-    <Reference Include="System.Xml" />
-  </ItemGroup>
-  <ItemGroup>
-    <Compile Include="Auth\Authenticator.cs" />
-    <Compile Include="Auth\Step1_PQRequest.cs" />
-    <Compile Include="Auth\Step2_DHExchange.cs" />
-    <Compile Include="Auth\Step3_CompleteDHExchange.cs" />
-    <Compile Include="MTProto\Crypto\AES.cs" />
-    <Compile Include="MTProto\Crypto\AuthKey.cs" />
-    <Compile Include="MTProto\Crypto\BigInteger.cs" />
-    <Compile Include="MTProto\Crypto\Crc32.cs" />
-    <Compile Include="MTProto\Crypto\Factorizator.cs" />
-    <Compile Include="MTProto\Crypto\MD5Digest.cs" />
-    <Compile Include="MTProto\Crypto\RSA.cs" />
-    <Compile Include="MTProto\Crypto\Salt.cs" />
-    <Compile Include="MTProto\Serializers.cs" />
-    <Compile Include="Network\MtProtoPlainSender.cs" />
-    <Compile Include="Network\MtProtoSender.cs" />
-    <Compile Include="Network\TcpMessage.cs" />
-    <Compile Include="Network\TcpTransport.cs" />
-    <Compile Include="Properties\AssemblyInfo.cs" />
-    <Compile Include="Requests\AckRequest.cs" />
-    <Compile Include="Session.cs" />
-    <Compile Include="TelegramClient.cs" />
-    <Compile Include="Utils\Helpers.cs" />
-  </ItemGroup>
-  <ItemGroup>
-    <None Include="packages.config" />
-  </ItemGroup>
-  <ItemGroup>
-    <ProjectReference Include="..\TeleSharp.TL\TeleSharp.TL.csproj">
-      <Project>{d6144517-91d2-4880-86df-e9ff5d7f383a}</Project>
-      <Name>TeleSharp.TL</Name>
-    </ProjectReference>
-  </ItemGroup>
-  <Import Project="$(MSBuildToolsPath)\Microsoft.CSharp.targets" />
-  <!-- To modify your build process, add your task inside one of the targets below and uncomment it. 
-       Other similar extension points exist, see Microsoft.Common.targets.
-  <Target Name="BeforeBuild">
-  </Target>
-  <Target Name="AfterBuild">
-  </Target>
-  -->
->>>>>>> 6c541647
+﻿<?xml version="1.0" encoding="utf-8"?>
+<Project ToolsVersion="14.0" DefaultTargets="Build" xmlns="http://schemas.microsoft.com/developer/msbuild/2003">
+  <Import Project="$(MSBuildExtensionsPath)\$(MSBuildToolsVersion)\Microsoft.Common.props" Condition="Exists('$(MSBuildExtensionsPath)\$(MSBuildToolsVersion)\Microsoft.Common.props')" />
+  <PropertyGroup>
+    <Configuration Condition=" '$(Configuration)' == '' ">Debug</Configuration>
+    <Platform Condition=" '$(Platform)' == '' ">AnyCPU</Platform>
+    <ProjectGuid>{400D2544-1CC6-4D8A-A62C-2292D9947A16}</ProjectGuid>
+    <OutputType>Library</OutputType>
+    <AppDesignerFolder>Properties</AppDesignerFolder>
+    <RootNamespace>TLSharp.Core</RootNamespace>
+    <AssemblyName>TLSharp.Core</AssemblyName>
+    <TargetFrameworkVersion>v4.5</TargetFrameworkVersion>
+    <FileAlignment>512</FileAlignment>
+  </PropertyGroup>
+  <PropertyGroup Condition=" '$(Configuration)|$(Platform)' == 'Debug|AnyCPU' ">
+    <DebugSymbols>true</DebugSymbols>
+    <DebugType>full</DebugType>
+    <Optimize>false</Optimize>
+    <OutputPath>bin\Debug\</OutputPath>
+    <DefineConstants>DEBUG;TRACE</DefineConstants>
+    <ErrorReport>prompt</ErrorReport>
+    <WarningLevel>4</WarningLevel>
+  </PropertyGroup>
+  <PropertyGroup Condition=" '$(Configuration)|$(Platform)' == 'Release|AnyCPU' ">
+    <DebugType>pdbonly</DebugType>
+    <Optimize>true</Optimize>
+    <OutputPath>bin\Release\</OutputPath>
+    <DefineConstants>TRACE</DefineConstants>
+    <ErrorReport>prompt</ErrorReport>
+    <WarningLevel>4</WarningLevel>
+  </PropertyGroup>
+  <ItemGroup>
+    <Reference Include="Ionic.ZLib, Version=2.0.0.14, Culture=neutral, processorArchitecture=MSIL">
+      <HintPath>..\packages\MarkerMetro.Unity.Ionic.Zlib.2.0.0.14\lib\net35\Ionic.ZLib.dll</HintPath>
+      <Private>True</Private>
+    </Reference>
+    <Reference Include="System" />
+    <Reference Include="System.Core" />
+    <Reference Include="System.Xml.Linq" />
+    <Reference Include="System.Data.DataSetExtensions" />
+    <Reference Include="Microsoft.CSharp" />
+    <Reference Include="System.Data" />
+    <Reference Include="System.Net.Http" />
+    <Reference Include="System.Xml" />
+  </ItemGroup>
+  <ItemGroup>
+    <Compile Include="Auth\Authenticator.cs" />
+    <Compile Include="Auth\Step1_PQRequest.cs" />
+    <Compile Include="Auth\Step2_DHExchange.cs" />
+    <Compile Include="Auth\Step3_CompleteDHExchange.cs" />
+    <Compile Include="MTProto\Crypto\AES.cs" />
+    <Compile Include="MTProto\Crypto\AuthKey.cs" />
+    <Compile Include="MTProto\Crypto\BigInteger.cs" />
+    <Compile Include="MTProto\Crypto\Crc32.cs" />
+    <Compile Include="MTProto\Crypto\Factorizator.cs" />
+    <Compile Include="MTProto\Crypto\MD5Digest.cs" />
+    <Compile Include="MTProto\Crypto\RSA.cs" />
+    <Compile Include="MTProto\Crypto\Salt.cs" />
+    <Compile Include="MTProto\Serializers.cs" />
+    <Compile Include="Network\MtProtoPlainSender.cs" />
+    <Compile Include="Network\MtProtoSender.cs" />
+    <Compile Include="Network\TcpMessage.cs" />
+    <Compile Include="Network\TcpTransport.cs" />
+    <Compile Include="Properties\AssemblyInfo.cs" />
+    <Compile Include="Requests\AckRequest.cs" />
+    <Compile Include="Requests\UploadHelper.cs" />
+    <Compile Include="Session.cs" />
+    <Compile Include="TelegramClient.cs" />
+    <Compile Include="Utils\Helpers.cs" />
+  </ItemGroup>
+  <ItemGroup>
+    <None Include="packages.config" />
+  </ItemGroup>
+  <ItemGroup>
+    <ProjectReference Include="..\TeleSharp.TL\TeleSharp.TL.csproj">
+      <Project>{d6144517-91d2-4880-86df-e9ff5d7f383a}</Project>
+      <Name>TeleSharp.TL</Name>
+    </ProjectReference>
+  </ItemGroup>
+  <Import Project="$(MSBuildToolsPath)\Microsoft.CSharp.targets" />
+  <!-- To modify your build process, add your task inside one of the targets below and uncomment it. 
+       Other similar extension points exist, see Microsoft.Common.targets.
+  <Target Name="BeforeBuild">
+  </Target>
+  <Target Name="AfterBuild">
+  </Target>
+  -->
 </Project>